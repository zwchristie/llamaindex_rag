# LlamaIndex RAG Text-to-SQL System

A comprehensive text-to-SQL system using LlamaIndex for Retrieval-Augmented Generation (RAG), OpenSearch for vector storage, LangGraph for agent workflows, and AWS Bedrock for LLM/embedding services. The system features human-in-the-loop capabilities, confidence assessment, and adaptive workflow routing.

## 🚀 Features

### Core Capabilities
- **Natural Language to SQL**: Convert natural language queries to SQL using RAG-enhanced context
- **Human-in-the-Loop (HITL)**: Intelligent clarification requests when confidence is low
- **Confidence Assessment**: Automatic evaluation of metadata completeness
- **Adaptive Workflow Routing**: Intelligent routing based on request type classification
- **Conversation Management**: Multi-turn conversations with context preservation
- **Document Management**: MongoDB integration with vector store synchronization

### Technical Features
- **LangGraph Agent**: Sophisticated workflow orchestration with retry logic
<<<<<<< HEAD
- **Vector Search**: Hybrid retrieval using Qdrant vector store
- **Multiple LLM Providers**: Seamless switching between AWS Bedrock and custom LLM APIs
- **Local Development Support**: AWS profile-based authentication for local development
=======
- **Vector Search**: Hybrid retrieval using OpenSearch vector store
- **AWS Bedrock Integration**: Support for Claude, Titan, and Llama models
>>>>>>> 36db47f5
- **Document Processing**: JSON to Dolphin format conversion for better vectorization
- **Error Recovery**: Intelligent retry mechanisms with context injection
- **RESTful API**: Comprehensive API endpoints with FastAPI

## 📋 Requirements

### System Requirements
- Python 3.9+
- Docker (for MongoDB and Qdrant)
- AWS Account (for Bedrock services)

### Dependencies
See `pyproject.toml` for complete dependency list. Key dependencies:
- `fastapi` - Web framework
- `llama-index` - RAG framework
- `langgraph` - Agent workflow orchestration
- `opensearch-py` - OpenSearch client
- `pymongo` - MongoDB driver
- `boto3` - AWS SDK
- `pydantic` - Data validation
- `structlog` - Structured logging

## 🛠️ Installation

### 1. Clone Repository
```bash
git clone <repository-url>
cd llamaindex_rag
```

### 2. Install Dependencies
```bash
# Using Poetry (recommended)
poetry install

# Or using pip
pip install -e .
```

### 3. Environment Configuration

The system supports multiple deployment configurations. Choose the appropriate configuration for your environment:

#### Local Development with AWS Profile (Recommended)
Copy `.env.local.example` to `.env` for local development:

```env
# Application Configuration
APP_DEBUG=true
SECRET_KEY=your-local-secret-key-here
LLM_PROVIDER=bedrock

# AWS Bedrock Configuration (Local Profile)
AWS_REGION=us-east-1
AWS_USE_PROFILE=true
AWS_PROFILE=your-profile-name  # e.g., "adfs" for corporate profiles
AWS_LLM_MODEL=anthropic.claude-3-sonnet-20240229-v1:0
AWS_EMBEDDING_MODEL=amazon.titan-embed-text-v1

<<<<<<< HEAD
# Local Services
QDRANT_HOST=localhost
=======
# OpenSearch Configuration
OPENSEARCH_HOST=localhost
OPENSEARCH_PORT=9200
OPENSEARCH_USERNAME=admin
OPENSEARCH_PASSWORD=admin
OPENSEARCH_USE_SSL=false
OPENSEARCH_VERIFY_CERTS=false
OPENSEARCH_INDEX_NAME=documents
OPENSEARCH_VECTOR_FIELD=vector
OPENSEARCH_VECTOR_SIZE=1536

# MongoDB Configuration
>>>>>>> 36db47f5
MONGODB_URL=mongodb://localhost:27017
```

#### Custom LLM Provider Configuration
Copy `.env.custom-llm.example` to `.env` for custom LLM API:

```env
# LLM Provider Configuration
LLM_PROVIDER=custom

# Custom LLM Configuration
CUSTOM_LLM_BASE_URL=https://your-internal-llm-api.com
CUSTOM_LLM_DEPLOYMENT_ID=your-deployment-id
CUSTOM_LLM_MODEL_NAME=your-preferred-model
CUSTOM_LLM_TIMEOUT=30

# Still use AWS for embeddings
AWS_USE_PROFILE=true
AWS_PROFILE=your-profile-name
```

#### Production Configuration
Copy `.env.production.example` to `.env` for production deployment:

```env
# Production settings with explicit credentials
LLM_PROVIDER=bedrock
AWS_USE_PROFILE=false
AWS_ACCESS_KEY_ID=your_production_access_key
AWS_SECRET_ACCESS_KEY=your_production_secret_key
```

### 4. Start Infrastructure Services
```bash
# Start MongoDB and OpenSearch using Docker
docker run -d --name mongodb -p 27017:27017 mongo:latest
docker run -d --name opensearch \
  -p 9200:9200 -p 9600:9600 \
  -e "discovery.type=single-node" \
  -e "OPENSEARCH_INITIAL_ADMIN_PASSWORD=admin" \
  opensearchproject/opensearch:latest
```

### 5. Test Your Configuration
```bash
# Test your local setup before starting the application
python test_local_setup.py

# This will validate:
# - Environment variables are loaded correctly
# - Settings configuration is valid
# - LLM provider is accessible
# - Vector store connection works
# - MongoDB connection (if running)
# - Application startup process
```

### 6. Initialize Application
```bash
# Run startup tasks to initialize services and sync documents
python -m src.text_to_sql_rag.core.startup
```

## 🚀 Usage

### Starting the API Server
```bash
# Development mode
python -m src.text_to_sql_rag.api.main

# Production mode with Uvicorn
uvicorn src.text_to_sql_rag.api.main:app --host 0.0.0.0 --port 8000
```

### API Endpoints

#### Text-to-SQL Generation
```bash
# Basic SQL generation
curl -X POST "http://localhost:8000/query/generate" \
  -H "Content-Type: application/json" \
  -d '{"query": "Show me all users who registered last month"}'

# Start conversation with HITL support
curl -X POST "http://localhost:8000/conversations/start" \
  -H "Content-Type: application/json" \
  -d '{"query": "What are the sales trends?"}'

# Continue conversation with clarification
curl -X POST "http://localhost:8000/conversations/{id}/continue" \
  -H "Content-Type: application/json" \
  -d '{"message": "I mean sales by product category for Q4 2023"}'
```

#### Document Management
```bash
# Upload document
curl -X POST "http://localhost:8000/documents/upload" \
  -F "file=@schema.json" \
  -F "title=Database Schema" \
  -F "document_type=schema"

# Search documents
curl -X POST "http://localhost:8000/search/documents" \
  -H "Content-Type: application/json" \
  -d '{"query": "user table", "limit": 5}'
```

#### LLM Provider Management
```bash
# Get current provider information
curl -X GET "http://localhost:8000/llm-provider/info"

# Switch to custom LLM provider
curl -X POST "http://localhost:8000/llm-provider/switch" \
  -H "Content-Type: application/json" \
  -d '{"provider": "custom"}'

# Switch back to Bedrock
curl -X POST "http://localhost:8000/llm-provider/switch" \
  -H "Content-Type: application/json" \
  -d '{"provider": "bedrock"}'

# Test current provider
curl -X GET "http://localhost:8000/llm-provider/test"
```

### Document Structure

Place metadata documents in the `meta_documents/` directory:

```
meta_documents/
├── catalog_name/
│   ├── schema/
│   │   └── schema_metadata.json
│   └── reports/
│       └── example_report.txt
```

#### Schema Document Format (JSON)
```json
{
  "catalog": "ecommerce",
  "schema": "public",
  "models": [
    {
      "table_name": "users",
      "columns": [
        {
          "name": "id",
          "type": "INTEGER",
          "key": "PRIMARY KEY"
        },
        {
          "name": "email",
          "type": "VARCHAR(255)",
          "nullable": false
        }
      ]
    }
  ]
}
```

#### Report Document Format (Text)
```text
Monthly Sales Report

Description:
This report shows monthly sales aggregated by product category.

Data Returned:
Product category, month, total sales amount, order count

SQL Query:
SELECT 
    p.category,
    DATE_TRUNC('month', o.created_at) as month,
    SUM(oi.price * oi.quantity) as total_sales,
    COUNT(DISTINCT o.id) as order_count
FROM orders o
JOIN order_items oi ON o.id = oi.order_id
JOIN products p ON oi.product_id = p.id
GROUP BY p.category, DATE_TRUNC('month', o.created_at)
ORDER BY month DESC, total_sales DESC;

Use Cases:
- Monthly business reviews
- Category performance analysis
- Trend identification
```

## 🏗️ Architecture

### Core Components

1. **LangGraph Agent** (`core/langgraph_agent.py`)
   - Orchestrates the entire text-to-SQL workflow
   - Implements HITL capabilities and confidence assessment
   - Handles conversation state and context management

2. **Vector Service** (`services/vector_service.py`)
   - Manages document indexing and retrieval
   - Integrates LlamaIndex with OpenSearch
   - Handles hybrid search and document preprocessing

3. **MongoDB Service** (`services/mongodb_service.py`)
   - Document metadata storage and management
   - Change detection and synchronization
   - Connection handling and health monitoring

4. **Document Sync Service** (`services/document_sync_service.py`)
   - Synchronizes between filesystem, MongoDB, and vector store
   - Processes documents from meta_documents directory
   - Handles document parsing and validation

5. **Bedrock Service** (`services/bedrock_service.py`)
   - AWS Bedrock integration for LLMs and embeddings
   - Supports multiple model families (Claude, Titan, Llama)
   - Profile-based and credential-based authentication
   - Error handling and fallback mechanisms

6. **Custom LLM Service** (`services/custom_llm_service.py`)
   - Integration with internal LLM APIs
   - Support for custom deployment endpoints
   - Conversation management and follow-up handling

7. **LLM Provider Factory** (`services/llm_provider_factory.py`)
   - Seamless switching between LLM providers
   - Unified interface for all provider types
   - Health monitoring and provider information

### Workflow Process

```mermaid
graph TD
    A[User Request] --> B[Classify Request Type]
    B --> C{Request Type}
    C -->|Generate New| D[Get Metadata]
    C -->|Describe SQL| E[Describe SQL]
    C -->|Execute SQL| F[Execute SQL]
    D --> G[Assess Confidence]
    G --> H{Confident?}
    H -->|No| I[Request Clarification]
    H -->|Yes| J[Generate SQL]
    I --> K[Wait for Human Input]
    J --> L{Execute?}
    L -->|Yes| F
    L -->|No| M[Return Results]
    F --> N{Success?}
    N -->|No| O[Fix SQL]
    N -->|Yes| M
    O --> J
```

## 🔧 Configuration

### Settings Structure
The application uses Pydantic settings with environment variable support:

- `AppSettings`: General application configuration
- `AWSSettings`: Bedrock service configuration
- `OpenSearchSettings`: Vector database configuration
- `MongoDBSettings`: Document storage configuration
- `SecuritySettings`: Authentication and security

### Key Configuration Options

| Setting | Environment Variable | Default | Description |
|---------|---------------------|---------|-------------|
| `debug` | `APP_DEBUG` | `False` | Enable debug mode |
| `chunk_size` | `APP_CHUNK_SIZE` | `1000` | Text chunking size |
| `similarity_top_k` | `APP_SIMILARITY_TOP_K` | `5` | Number of similar docs to retrieve |
| `confidence_threshold` | `APP_CONFIDENCE_THRESHOLD` | `0.7` | Threshold for HITL triggering |

## 🧪 Testing

### Running Tests
```bash
# Run all tests
python -m pytest tests/

# Run with coverage
python -m pytest tests/ --cov=src --cov-report=html

# Run specific test categories
python -m pytest tests/unit/
python -m pytest tests/integration/
```

### Health Checks
```bash
# Basic health check
curl http://localhost:8000/health

# Detailed health check
curl http://localhost:8000/health/detailed

# Application statistics
curl http://localhost:8000/stats
```

## 📊 Monitoring

### Structured Logging
The application uses `structlog` for structured logging:

```python
import structlog
logger = structlog.get_logger(__name__)
logger.info("SQL generation started", query_length=len(query), confidence=0.85)
```

### Health Monitoring
- Service health endpoints for all components
- MongoDB connection status
- Vector store health
- Document synchronization status

## 🔒 Security

### Security Features
- No default secret keys (must be set via environment)
- Configurable CORS policy
- Input validation using Pydantic models
- Structured error handling without information leakage

### Production Considerations
- Set strong `SECRET_KEY` environment variable
- Configure appropriate CORS origins
- Use HTTPS in production
- Implement rate limiting
- Monitor for suspicious queries

## 📈 Performance

### Optimization Features
- Hybrid vector search combining semantic and keyword matching
- Document chunking for optimal retrieval
- Connection pooling for database operations
- Caching for frequently accessed metadata

### Scaling Considerations
- Replace in-memory session storage with Redis
- Implement database connection pooling
- Add horizontal scaling for API servers
- Consider vector database sharding for large datasets

## 🐛 Troubleshooting

### Common Issues

1. **Import Errors**
   - Ensure all dependencies are installed
   - Check Python version compatibility (3.9+)

2. **AWS Bedrock Access**
   - Verify AWS credentials and permissions
   - Check model availability in your region
   - Ensure Bedrock service is enabled

3. **Vector Store Connection**
   - Verify OpenSearch is running and accessible
   - Check index configuration
   - Validate vector dimensions match embedding model

4. **MongoDB Connection**
   - Ensure MongoDB is running
   - Check connection string format
   - Verify database permissions

### Debugging
Enable debug mode for detailed logging:
```env
APP_DEBUG=true
```

Check service health:
```bash
curl http://localhost:8000/health/detailed
```

## 🤝 Contributing

### Development Setup
1. Fork the repository
2. Create a feature branch
3. Install development dependencies: `poetry install --with dev`
4. Make changes with appropriate tests
5. Run tests and linting
6. Submit a pull request

### Code Standards
- Follow PEP 8 style guidelines
- Use type hints for all functions
- Write comprehensive docstrings
- Maintain test coverage above 80%
- Use structured logging

## 📜 License

[Add your license information here]

## 🆘 Support

For support and questions:
- Check the troubleshooting section
- Review health check endpoints
- Examine application logs
- Create an issue on GitHub

---

*This README provides a comprehensive overview of the LlamaIndex RAG Text-to-SQL system. For detailed API documentation, see the `/docs` endpoint when the server is running.*<|MERGE_RESOLUTION|>--- conflicted
+++ resolved
@@ -14,14 +14,9 @@
 
 ### Technical Features
 - **LangGraph Agent**: Sophisticated workflow orchestration with retry logic
-<<<<<<< HEAD
-- **Vector Search**: Hybrid retrieval using Qdrant vector store
+- **Vector Search**: Hybrid retrieval using OpenSearch vector store
 - **Multiple LLM Providers**: Seamless switching between AWS Bedrock and custom LLM APIs
 - **Local Development Support**: AWS profile-based authentication for local development
-=======
-- **Vector Search**: Hybrid retrieval using OpenSearch vector store
-- **AWS Bedrock Integration**: Support for Claude, Titan, and Llama models
->>>>>>> 36db47f5
 - **Document Processing**: JSON to Dolphin format conversion for better vectorization
 - **Error Recovery**: Intelligent retry mechanisms with context injection
 - **RESTful API**: Comprehensive API endpoints with FastAPI
@@ -30,7 +25,7 @@
 
 ### System Requirements
 - Python 3.9+
-- Docker (for MongoDB and Qdrant)
+- Docker (for MongoDB and OpenSearch)
 - AWS Account (for Bedrock services)
 
 ### Dependencies
@@ -81,10 +76,6 @@
 AWS_LLM_MODEL=anthropic.claude-3-sonnet-20240229-v1:0
 AWS_EMBEDDING_MODEL=amazon.titan-embed-text-v1
 
-<<<<<<< HEAD
-# Local Services
-QDRANT_HOST=localhost
-=======
 # OpenSearch Configuration
 OPENSEARCH_HOST=localhost
 OPENSEARCH_PORT=9200
@@ -96,8 +87,7 @@
 OPENSEARCH_VECTOR_FIELD=vector
 OPENSEARCH_VECTOR_SIZE=1536
 
-# MongoDB Configuration
->>>>>>> 36db47f5
+# Local Services
 MONGODB_URL=mongodb://localhost:27017
 ```
 
@@ -114,7 +104,8 @@
 CUSTOM_LLM_MODEL_NAME=your-preferred-model
 CUSTOM_LLM_TIMEOUT=30
 
-# Still use AWS for embeddings
+# OpenSearch for vectors (still need AWS for some embeddings)
+OPENSEARCH_HOST=localhost
 AWS_USE_PROFILE=true
 AWS_PROFILE=your-profile-name
 ```
@@ -301,7 +292,7 @@
    - Handles conversation state and context management
 
 2. **Vector Service** (`services/vector_service.py`)
-   - Manages document indexing and retrieval
+   - Manages document indexing and retrieval  
    - Integrates LlamaIndex with OpenSearch
    - Handles hybrid search and document preprocessing
 
