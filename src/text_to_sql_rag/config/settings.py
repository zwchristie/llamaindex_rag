"""Application configuration management."""

from typing import Optional, List
from pydantic_settings import BaseSettings
from pydantic import Field
import os
from dotenv import load_dotenv

# Load environment variables from .env file
load_dotenv()


class DatabaseSettings(BaseSettings):
    """Database configuration."""
    
    url: str = Field(default="sqlite:///./text_to_sql_rag.db", env="DATABASE_URL")
    echo: bool = Field(default=False, env="DATABASE_ECHO")
    
    class Config:
        env_prefix = "DATABASE_"


class OpenSearchSettings(BaseSettings):
    """OpenSearch vector store configuration."""
    
    host: str = Field(default="localhost", env="OPENSEARCH_HOST")
    port: int = Field(default=9200, env="OPENSEARCH_PORT")
    username: Optional[str] = Field(default=None, env="OPENSEARCH_USERNAME")
    password: Optional[str] = Field(default=None, env="OPENSEARCH_PASSWORD")
    use_ssl: bool = Field(default=False, env="OPENSEARCH_USE_SSL")
    verify_certs: bool = Field(default=False, env="OPENSEARCH_VERIFY_CERTS")
    index_name: str = Field(default="documents", env="OPENSEARCH_INDEX_NAME")
    vector_field: str = Field(default="vector", env="OPENSEARCH_VECTOR_FIELD")
    vector_size: int = Field(default=1536, env="OPENSEARCH_VECTOR_SIZE")
    
    class Config:
        env_prefix = "OPENSEARCH_"


class AWSSettings(BaseSettings):
    """AWS Bedrock configuration."""
    
    region: str = Field(default="us-east-1", env="AWS_REGION")
    profile_name: Optional[str] = Field(default=None, env="AWS_PROFILE")
    access_key_id: Optional[str] = Field(default=None, env="AWS_ACCESS_KEY_ID")
    secret_access_key: Optional[str] = Field(default=None, env="AWS_SECRET_ACCESS_KEY")
    session_token: Optional[str] = Field(default=None, env="AWS_SESSION_TOKEN")
    use_profile: bool = Field(default=False, env="AWS_USE_PROFILE")
    
    # Model configurations
    embedding_model: str = Field(default="amazon.titan-embed-text-v1", env="AWS_EMBEDDING_MODEL")
    llm_model: str = Field(default="anthropic.claude-3-sonnet-20240229-v1:0", env="AWS_LLM_MODEL")
    
    class Config:
        env_prefix = "AWS_"


class RedisSettings(BaseSettings):
    """Redis configuration for session management."""
    
    host: str = Field(default="localhost", env="REDIS_HOST")
    port: int = Field(default=6379, env="REDIS_PORT")
    password: Optional[str] = Field(default=None, env="REDIS_PASSWORD")
    db: int = Field(default=0, env="REDIS_DB")
    
    class Config:
        env_prefix = "REDIS_"


class SecuritySettings(BaseSettings):
    """Security configuration."""
    
    secret_key: str = Field(env="SECRET_KEY")  # No default - must be set via environment
    algorithm: str = Field(default="HS256", env="SECURITY_ALGORITHM")
    access_token_expire_minutes: int = Field(default=30, env="SECURITY_ACCESS_TOKEN_EXPIRE_MINUTES")
    
    class Config:
        env_prefix = ""  # Don't use prefix since we're being explicit


class CustomLLMSettings(BaseSettings):
    """Custom internal LLM API configuration."""
    
    base_url: str = Field(env="CUSTOM_LLM_BASE_URL")
    deployment_id: str = Field(env="CUSTOM_LLM_DEPLOYMENT_ID")
    model_name: Optional[str] = Field(default=None, env="CUSTOM_LLM_MODEL_NAME")
    timeout: int = Field(default=30, env="CUSTOM_LLM_TIMEOUT")
    max_retries: int = Field(default=3, env="CUSTOM_LLM_MAX_RETRIES")
    
    class Config:
        env_prefix = "CUSTOM_LLM_"


class LLMProviderSettings(BaseSettings):
    """LLM Provider configuration."""
    
    provider: str = Field(default="bedrock", env="LLM_PROVIDER")  # "bedrock" or "custom"
    
    class Config:
        env_prefix = "LLM_"


class AppSettings(BaseSettings):
    """Main application configuration."""
    
    title: str = Field(default="Text-to-SQL RAG API", env="APP_TITLE")
    description: str = Field(
        default="Agentic text-to-SQL RAG solution with LlamaIndex and Qdrant",
        env="APP_DESCRIPTION"
    )
    version: str = Field(default="0.1.0", env="APP_VERSION")
    debug: bool = Field(default=False, env="APP_DEBUG")
    
    # File upload settings
    max_upload_size: int = Field(default=10 * 1024 * 1024, env="MAX_UPLOAD_SIZE")  # 10MB
    allowed_file_types: List[str] = Field(
        default=["txt", "md", "json", "sql"],
        env="ALLOWED_FILE_TYPES"
    )
    
    # RAG settings
    chunk_size: int = Field(default=1024, env="CHUNK_SIZE")
    chunk_overlap: int = Field(default=200, env="CHUNK_OVERLAP")
    similarity_top_k: int = Field(default=5, env="SIMILARITY_TOP_K")
    confidence_threshold: float = Field(default=0.7, env="CONFIDENCE_THRESHOLD")
    
    # External API settings
    execution_api_url: str = Field(default="http://localhost:8001", env="EXECUTION_API_URL")
    
    # Meta documents path
    meta_documents_path: str = Field(default="meta_documents", env="META_DOCUMENTS_PATH")
    
    class Config:
        env_prefix = "APP_"


class MongoDBSettings(BaseSettings):
    """MongoDB configuration."""
    
    url: str = Field(default="mongodb://localhost:27017", env="MONGODB_URL")
    database: str = Field(default="text_to_sql_rag", env="MONGODB_DATABASE")
    
    class Config:
        env_prefix = "MONGODB_"


class Settings:
    """Global application settings."""
    
<<<<<<< HEAD
    def __init__(self):
        self.app = AppSettings()
        self.database = DatabaseSettings()
        self.qdrant = QdrantSettings()
        self.aws = AWSSettings()
        self.redis = RedisSettings()
        self.security = SecuritySettings()
        self.mongodb = MongoDBSettings()
        self.llm_provider = LLMProviderSettings()
        
        # Only load custom LLM settings if needed
        if self._should_load_custom_llm():
            try:
                self.custom_llm = CustomLLMSettings()
            except Exception:
                self.custom_llm = None
        else:
            self.custom_llm = None
    
    def _should_load_custom_llm(self) -> bool:
        """Check if custom LLM settings should be loaded."""
        return (
            os.getenv("LLM_PROVIDER", "bedrock") == "custom" or 
            os.getenv("CUSTOM_LLM_BASE_URL") is not None
        )
    
    def is_using_custom_llm(self) -> bool:
        """Check if using custom LLM provider."""
        return self.llm_provider.provider == "custom" and self.custom_llm is not None
    
    def is_using_bedrock(self) -> bool:
        """Check if using AWS Bedrock provider."""
        return self.llm_provider.provider == "bedrock"
=======
    app: AppSettings = AppSettings()
    database: DatabaseSettings = DatabaseSettings()
    opensearch: OpenSearchSettings = OpenSearchSettings()
    aws: AWSSettings = AWSSettings()
    redis: RedisSettings = RedisSettings()
    security: SecuritySettings = SecuritySettings()
    mongodb: MongoDBSettings = MongoDBSettings()
    
    class Config:
        case_sensitive = False
>>>>>>> 36db47f5


# Global settings instance
settings = Settings()<|MERGE_RESOLUTION|>--- conflicted
+++ resolved
@@ -105,7 +105,7 @@
     
     title: str = Field(default="Text-to-SQL RAG API", env="APP_TITLE")
     description: str = Field(
-        default="Agentic text-to-SQL RAG solution with LlamaIndex and Qdrant",
+        default="Agentic text-to-SQL RAG solution with LlamaIndex and OpenSearch",
         env="APP_DESCRIPTION"
     )
     version: str = Field(default="0.1.0", env="APP_VERSION")
@@ -147,11 +147,10 @@
 class Settings:
     """Global application settings."""
     
-<<<<<<< HEAD
     def __init__(self):
         self.app = AppSettings()
         self.database = DatabaseSettings()
-        self.qdrant = QdrantSettings()
+        self.opensearch = OpenSearchSettings()
         self.aws = AWSSettings()
         self.redis = RedisSettings()
         self.security = SecuritySettings()
@@ -181,18 +180,6 @@
     def is_using_bedrock(self) -> bool:
         """Check if using AWS Bedrock provider."""
         return self.llm_provider.provider == "bedrock"
-=======
-    app: AppSettings = AppSettings()
-    database: DatabaseSettings = DatabaseSettings()
-    opensearch: OpenSearchSettings = OpenSearchSettings()
-    aws: AWSSettings = AWSSettings()
-    redis: RedisSettings = RedisSettings()
-    security: SecuritySettings = SecuritySettings()
-    mongodb: MongoDBSettings = MongoDBSettings()
-    
-    class Config:
-        case_sensitive = False
->>>>>>> 36db47f5
 
 
 # Global settings instance
